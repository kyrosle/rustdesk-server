--- conflicted
+++ resolved
@@ -5,13 +5,8 @@
     
     protobuf_codegen::Codegen::new()
         .pure()
-<<<<<<< HEAD
         .out_dir(out_dir)
         .inputs(&["protos/rendezvous.proto", "protos/message.proto"])
-=======
-        .out_dir("src/protos")
-        .inputs(["protos/rendezvous.proto", "protos/message.proto"])
->>>>>>> 088a0090
         .include("protos")
         .customize(protobuf_codegen::Customize::default().tokio_bytes(true))
         .run()
